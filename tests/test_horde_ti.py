# test_horde_ti.py
import os
from pathlib import Path

<<<<<<< HEAD
=======
import pytest

>>>>>>> 87e7c575
from hordelib.horde import HordeLib
from hordelib.shared_model_manager import SharedModelManager

from .testing_shared_functions import check_single_lora_image_similarity


class TestHordeTI:
    @pytest.fixture(scope="class")
    def basic_ti_payload_data(
        self,
        stable_diffusion_model_name_for_testing: str,
    ) -> dict:
        return {
            "sampler_name": "k_euler",
            "cfg_scale": 8.0,
            "denoising_strength": 1.0,
            "seed": 1312,
            "height": 512,
            "width": 512,
            "karras": False,
            "tiling": False,
            "hires_fix": False,
            "clip_skip": 1,
            "control_type": None,
            "image_is_control": False,
            "return_control_map": False,
            "prompt": "(embedding:7523:1.0),Closeup portrait of a Lesotho teenage girl wearing a Seanamarena blanket, "
            "walking in a field of flowers, (holding a bundle of flowers:1.2), detailed background, light rays, "
            "atmospheric lighting###(embedding:7808:0.5),(embedding:64870:1.0)",
            "tis": [
                {"name": 7523},
                {"name": 7808},
                {"name": 64870},
            ],
            "ddim_steps": 20,
            "n_iter": 1,
            "model": stable_diffusion_model_name_for_testing,
        }

<<<<<<< HEAD
        pil_image = hordelib_instance.basic_inference_single_image(data)
=======
    def test_basic_ti(
        self,
        shared_model_manager: type[SharedModelManager],
        hordelib_instance: HordeLib,
        basic_ti_payload_data,
    ):
        assert shared_model_manager.manager.ti

        pil_image = hordelib_instance.basic_inference(basic_ti_payload_data)
>>>>>>> 87e7c575
        assert pil_image is not None
        assert (
            Path(os.path.join(shared_model_manager.manager.ti.model_folder_path, "64870.safetensors")).exists() is True
        )

        img_filename = "ti_basic.png"
        pil_image.save(f"images/{img_filename}", quality=100)

    def test_inject_ti(
        self,
        hordelib_instance: HordeLib,
        stable_diffusion_model_name_for_testing: str,
        basic_ti_payload_data: dict,
    ):
        data = {
            "sampler_name": "k_euler",
            "cfg_scale": 8.0,
            "denoising_strength": 1.0,
            "seed": 1312,
            "height": 512,
            "width": 512,
            "karras": False,
            "tiling": False,
            "hires_fix": False,
            "clip_skip": 1,
            "control_type": None,
            "image_is_control": False,
            "return_control_map": False,
            "prompt": "Closeup portrait of a Lesotho teenage girl wearing a Seanamarena blanket, "
            "walking in a field of flowers, (holding a bundle of flowers:1.2), detailed background, light rays, "
            "atmospheric lighting",
            "tis": [
                {"name": 7523, "inject_ti": "prompt", "strength": 1.0},
                {"name": 7808, "inject_ti": "negprompt", "strength": 0.5},
                {"name": 64870, "inject_ti": "negprompt", "strength": 1.0},
            ],
            "ddim_steps": 20,
            "n_iter": 1,
            "model": stable_diffusion_model_name_for_testing,
        }

<<<<<<< HEAD
        pil_image = hordelib_instance.basic_inference_single_image(data)
=======
        payload, _ = hordelib_instance._get_validated_payload_and_pipeline_data(data)

        basic_payload, _ = hordelib_instance._get_validated_payload_and_pipeline_data(
            basic_ti_payload_data,
        )

        assert payload["prompt.text"] == basic_payload["prompt.text"]
        assert payload["negative_prompt.text"] == basic_payload["negative_prompt.text"]

        assert "(embedding:7523:1.0)" in payload["prompt.text"]
        assert "(embedding:7808:0.5)" in payload["negative_prompt.text"]
        assert "(embedding:64870:1.0)" in payload["negative_prompt.text"]

        pil_image = hordelib_instance.basic_inference(data)
>>>>>>> 87e7c575
        assert pil_image is not None

        img_filename = "ti_inject.png"
        pil_image.save(f"images/{img_filename}", quality=100)

        assert check_single_lora_image_similarity(
            f"images_expected/{img_filename}",
            pil_image,
        )

    def test_bad_inject_ti(
        self,
        hordelib_instance: HordeLib,
        stable_diffusion_model_name_for_testing: str,
    ):
        data = {
            "sampler_name": "k_euler",
            "cfg_scale": 8.0,
            "denoising_strength": 1.0,
            "seed": 1312,
            "height": 512,
            "width": 512,
            "karras": False,
            "tiling": False,
            "hires_fix": False,
            "clip_skip": 1,
            "control_type": None,
            "image_is_control": False,
            "return_control_map": False,
            "prompt": "Closeup portrait of a Lesotho teenage girl wearing a Seanamarena blanket, "
            "walking in a field of flowers, (holding a bundle of flowers:1.2), detailed background, light rays, "
            "atmospheric lighting",
            "tis": [
                {"name": 7523, "inject_ti": "prompt", "strength": None},
                {"name": 7808, "inject_ti": "negprompt", "strength": "0.5"},
                {"name": 64870, "inject_ti": "negprompt", "strength": "1.0"},
                {"name": 4629, "inject_ti": "YOLO", "strength": "YOLO"},
            ],
            "ddim_steps": 20,
            "n_iter": 1,
            "model": stable_diffusion_model_name_for_testing,
        }

<<<<<<< HEAD
        pil_image = hordelib_instance.basic_inference_single_image(data)
=======
        payload, _ = hordelib_instance._get_validated_payload_and_pipeline_data(data)

        assert "(embedding:7523:1.0)" in payload["prompt.text"]
        assert "(embedding:7808:0.5)" in payload["negative_prompt.text"]
        assert "(embedding:64870:1.0)" in payload["negative_prompt.text"]

        pil_image = hordelib_instance.basic_inference(data)
>>>>>>> 87e7c575
        assert pil_image is not None

        img_filename = "ti_bad_inject.png"
        pil_image.save(f"images/{img_filename}", quality=100)

        assert check_single_lora_image_similarity(
            f"images_expected/{img_filename}",
            pil_image,
        )<|MERGE_RESOLUTION|>--- conflicted
+++ resolved
@@ -2,11 +2,8 @@
 import os
 from pathlib import Path
 
-<<<<<<< HEAD
-=======
 import pytest
 
->>>>>>> 87e7c575
 from hordelib.horde import HordeLib
 from hordelib.shared_model_manager import SharedModelManager
 
@@ -46,9 +43,6 @@
             "model": stable_diffusion_model_name_for_testing,
         }
 
-<<<<<<< HEAD
-        pil_image = hordelib_instance.basic_inference_single_image(data)
-=======
     def test_basic_ti(
         self,
         shared_model_manager: type[SharedModelManager],
@@ -57,8 +51,7 @@
     ):
         assert shared_model_manager.manager.ti
 
-        pil_image = hordelib_instance.basic_inference(basic_ti_payload_data)
->>>>>>> 87e7c575
+        pil_image = hordelib_instance.basic_inference_single_image(basic_ti_payload_data)
         assert pil_image is not None
         assert (
             Path(os.path.join(shared_model_manager.manager.ti.model_folder_path, "64870.safetensors")).exists() is True
@@ -100,9 +93,6 @@
             "model": stable_diffusion_model_name_for_testing,
         }
 
-<<<<<<< HEAD
-        pil_image = hordelib_instance.basic_inference_single_image(data)
-=======
         payload, _ = hordelib_instance._get_validated_payload_and_pipeline_data(data)
 
         basic_payload, _ = hordelib_instance._get_validated_payload_and_pipeline_data(
@@ -116,8 +106,7 @@
         assert "(embedding:7808:0.5)" in payload["negative_prompt.text"]
         assert "(embedding:64870:1.0)" in payload["negative_prompt.text"]
 
-        pil_image = hordelib_instance.basic_inference(data)
->>>>>>> 87e7c575
+        pil_image = hordelib_instance.basic_inference_single_image(data)
         assert pil_image is not None
 
         img_filename = "ti_inject.png"
@@ -161,17 +150,13 @@
             "model": stable_diffusion_model_name_for_testing,
         }
 
-<<<<<<< HEAD
-        pil_image = hordelib_instance.basic_inference_single_image(data)
-=======
         payload, _ = hordelib_instance._get_validated_payload_and_pipeline_data(data)
 
         assert "(embedding:7523:1.0)" in payload["prompt.text"]
         assert "(embedding:7808:0.5)" in payload["negative_prompt.text"]
         assert "(embedding:64870:1.0)" in payload["negative_prompt.text"]
 
-        pil_image = hordelib_instance.basic_inference(data)
->>>>>>> 87e7c575
+        pil_image = hordelib_instance.basic_inference_single_image(data)
         assert pil_image is not None
 
         img_filename = "ti_bad_inject.png"
